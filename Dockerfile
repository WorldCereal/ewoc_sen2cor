--- conflicted
+++ resolved
@@ -31,10 +31,7 @@
 #COPY ESACCI-LC-L4-ALL-FOR-SEN2COR.tar /tmp
 # Extract the CCI files in the aux_data in the sen2cor_bin folder
 #RUN tar -xvf /tmp/ESACCI-LC-L4-ALL-FOR-SEN2COR.tar -C /tmp/Sen2Cor-02.09.00-Linux64/lib/python2.7/site-packages/sen2cor/aux_data/
-<<<<<<< HEAD
-=======
 
->>>>>>> 354b4f31
 ## Copy scripts
 COPY run_s2c.py utils.py /.
 ENTRYPOINT ["python3"]