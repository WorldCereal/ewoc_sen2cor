--- conflicted
+++ resolved
@@ -1,9 +1,6 @@
 """ EWoC Sen2Cor utils module"""
-<<<<<<< HEAD
+
 import glob
-=======
-from datetime import datetime
->>>>>>> 661d8b2f
 import logging
 import os
 import shutil
@@ -12,26 +9,18 @@
 import sys
 import uuid
 from contextlib import ContextDecorator
+from datetime import datetime
 from pathlib import Path
-<<<<<<< HEAD
-from typing import Tuple
-=======
 from typing import List, Tuple
->>>>>>> 661d8b2f
 
 import boto3.exceptions
 import lxml.etree as ET
 import numpy as np
 import rasterio
-<<<<<<< HEAD
 from ewoc_dag.bucket.ewoc import EWOCARDBucket
 from ewoc_dag.cli_dem import get_dem_data
 from ewoc_dag.srtm_dag import get_srtm3s_ids
 from ewoc_dag.utils import find_l2a_band, get_s2_prodname, raster_to_ard
-=======
-from eotile.eotile_module import main
-from ewoc_dag.bucket.ewoc import EWOCARDBucket, EWOCAuxDataBucket
->>>>>>> 661d8b2f
 from rasterio.merge import merge
 
 from ewoc_s2c import __version__
@@ -41,7 +30,7 @@
 TIMEOUT_SECONDS = 900
 
 
-def binary_scl(scl_file: Path, raster_fn: Path)->None:
+def binary_scl(scl_file: Path, raster_fn: Path) -> None:
     """
     Convert L2A SCL file to binary cloud mask
     :param scl_file: Path to SCL file
@@ -78,13 +67,13 @@
     ) as out:
         # Modify output metadata
         out.update_tags(TIFFTAG_DATETIME=str(datetime.now()))
-        out.update_tags(TIFFTAG_IMAGEDESCRIPTION='EWoC Sentinel-2 ARD')
-        out.update_tags(TIFFTAG_SOFTWARE='EWoC S2 Processor '+ str(__version__))
+        out.update_tags(TIFFTAG_IMAGEDESCRIPTION="EWoC Sentinel-2 ARD")
+        out.update_tags(TIFFTAG_SOFTWARE="EWoC S2 Processor " + str(__version__))
 
         out.write(mask.astype(rasterio.uint8), 1)
 
 
-def scl_to_ard(work_dir: Path, prod_name: str)->None:
+def scl_to_ard(work_dir: Path, prod_name: str) -> None:
     """
     Convert the SCL L2A product into EWoC ARD format
     :param work_dir: Output directory
@@ -100,8 +89,15 @@
     tile_id = product_id.split("_")[5][1:]
     atcor_algo = "L2A"
     unique_id = "".join(product_id.split("_")[3:6])
-    folder_st = work_dir / "OPTICAL" / tile_id[:2] / \
-        tile_id[2] / tile_id[3:] / year / date.split("T")[0]
+    folder_st = (
+        work_dir
+        / "OPTICAL"
+        / tile_id[:2]
+        / tile_id[2]
+        / tile_id[3:]
+        / year
+        / date.split("T")[0]
+    )
     dir_name = f"{platform}_{processing_level}_{date}_{unique_id}_{tile_id}"
     tmp_dir = folder_st / dir_name
     tmp_dir.mkdir(exist_ok=False, parents=True)
@@ -117,7 +113,7 @@
         logger.info("Clean")
 
 
-def l2a_to_ard(l2a_folder: Path, work_dir: Path, only_scl: bool = False)->Path:
+def l2a_to_ard(l2a_folder: Path, work_dir: Path, only_scl: bool = False) -> Path:
     """
     Convert an L2A product into EWoC ARD format
     :param l2a_folder: L2A SAFE folder
@@ -151,8 +147,15 @@
     tile_id = product_id.split("_")[5][1:]
     atcor_algo = "L2A"
     unique_id = "".join(product_id.split("_")[3:6])
-    folder_st = work_dir / "OPTICAL" / tile_id[:2] / \
-        tile_id[2] / tile_id[3:] / year / date.split("T")[0]
+    folder_st = (
+        work_dir
+        / "OPTICAL"
+        / tile_id[:2]
+        / tile_id[2]
+        / tile_id[3:]
+        / year
+        / date.split("T")[0]
+    )
     dir_name = f"{platform}_{processing_level}_{date}_{unique_id}_{tile_id}"
     tmp_dir = folder_st / dir_name
     ard_folder = folder_st / dir_name
@@ -171,26 +174,19 @@
             out_cld = f"{platform}_{atcor_algo}_{date}_{unique_id}_{tile_id}_MASK.tif"
             raster_cld = folder_st / dir_name / out_cld
             binary_scl(band_path, raster_cld)
-<<<<<<< HEAD
-            logger.info("Done --> %s", raster_cld)
-=======
             logger.info("Done --> %s", str(raster_cld))
->>>>>>> 661d8b2f
             try:
-                (raster_cld.with_suffix('.aux.xml')).unlink()
+                (raster_cld.with_suffix(".aux.xml")).unlink()
             except FileNotFoundError:
                 logger.info("Clean")
 
         else:
             raster_to_ard(band_path, band, raster_fn)
-<<<<<<< HEAD
-            logger.info("Done --> %s", raster_fn)
-=======
             logger.info("Done --> %s", str(raster_fn))
->>>>>>> 661d8b2f
     return ard_folder
 
-def get_s2_prodname(safe_path: Path)->str:
+
+def get_s2_prodname(safe_path: Path) -> str:
     """
     Get Sentinel-2 product name
     :param safe_path: Path to SAFE folder
@@ -204,7 +200,7 @@
     return prodname
 
 
-def raster_to_ard(raster_path: Path, band_num: str, raster_fn: Path)->None:
+def raster_to_ard(raster_path: Path, band_num: str, raster_fn: Path) -> None:
     """
     Read raster and update internals to fit ewoc ard specs
     :param raster_path: Path to raster file
@@ -232,13 +228,13 @@
     ) as out:
         # Modify output metadata
         out.update_tags(TIFFTAG_DATETIME=str(datetime.now()))
-        out.update_tags(TIFFTAG_IMAGEDESCRIPTION='EWoC Sentinel-2 ARD')
-        out.update_tags(TIFFTAG_SOFTWARE='EWoC S2 Processor '+ str(__version__))
+        out.update_tags(TIFFTAG_IMAGEDESCRIPTION="EWoC Sentinel-2 ARD")
+        out.update_tags(TIFFTAG_SOFTWARE="EWoC S2 Processor " + str(__version__))
 
         out.write(raster_array)
 
 
-def find_l2a_band(l2a_folder: Path, band_num: str, res: int)->Path:
+def find_l2a_band(l2a_folder: Path, band_num: str, res: int) -> Path:
     """
     Find L2A band at specific resolution
     :param l2a_folder: L2A product folder
@@ -254,7 +250,7 @@
     return band_path
 
 
-def set_logger(verbose_v: str)->None:
+def set_logger(verbose_v: str) -> None:
     """
     Set the logger level
     :param loglevel:
@@ -300,7 +296,7 @@
     l2a_out: Path,
     only_scl: bool = False,
     bin_path: str = "./Sen2Cor-02.09.00-Linux64/bin/L2A_Process",
-)->Path:
+) -> Path:
     """
     Run sen2cor subprocess
     :param l1c_safe: Path to SAFE folder
@@ -319,14 +315,12 @@
     execute_cmd(s2c_cmd)
     # TODO: select folder using date and tile id from l1 id
     l2a_safe_folder = [
-        l2a_out / fold
-        for fold in os.listdir(l2a_out)
-        if fold.endswith("SAFE")
+        l2a_out / fold for fold in os.listdir(l2a_out) if fold.endswith("SAFE")
     ][0]
     return l2a_safe_folder
 
 
-def clean(folder: Path)->None:
+def clean(folder: Path) -> None:
     """
     Delete folder recursively
     :param folder: Path to folder to be deleted
@@ -335,7 +329,7 @@
     shutil.rmtree(folder)
 
 
-def last_safe(safe_folder)->str:
+def last_safe(safe_folder) -> str:
     """
     Get the deepest/last SAFE folder when there are many
     :param safe_folder: path to .SAFE folder
@@ -349,7 +343,7 @@
     return tmp
 
 
-def ewoc_s3_upload(local_path: Path, ard_prd_prefix: str)->None:
+def ewoc_s3_upload(local_path: Path, ard_prd_prefix: str) -> None:
     """
     Upload file to the Cloud (S3 bucket)
     :param local_path: Path to the file to be uploaded
@@ -370,11 +364,7 @@
         logger.info("Could not upload output folder to s3, results saved locally")
 
 
-<<<<<<< HEAD
 def init_folder(folder_path: Path) -> None:
-=======
-def init_folder(folder_path: Path)->None:
->>>>>>> 661d8b2f
     """
     Create some work folders, delete if existing
     :param folder_path: Path to folders location
@@ -391,11 +381,7 @@
         logger.info("Created new folder %s", folder_path)
 
 
-<<<<<<< HEAD
 def make_tmp_dirs(work_dir: Path) -> Tuple[Path, Path]:
-=======
-def make_tmp_dirs(work_dir: Path)->Tuple[Path, Path]:
->>>>>>> 661d8b2f
     """
     Crearte folders
     :param work_dir: folders location
@@ -408,11 +394,7 @@
     return out_dir_in, out_dir_proc
 
 
-<<<<<<< HEAD
 def custom_s2c_dem(dem_type, tile_id):
-=======
-def custom_s2c_dem(tile_id: str, tmp_dir: Path)->List:
->>>>>>> 661d8b2f
     """
     Download and create a DEM mosaïc
     :param dem_type: DEM type (srtm or copdem)
@@ -420,7 +402,6 @@
     :param tmp_dir: Output directory
     :return: DEM temporary directory and list of links to the downloaded DEM files
     """
-<<<<<<< HEAD
     # Generate temporary folder
     dem_tmp_dir = Path("/work/SEN2TEST/DEM/")
     if dem_tmp_dir.exists():
@@ -461,27 +442,6 @@
     output_fn = os.path.join(dem_tmp_dir, f"mosaic_{uid}.tif")
 
     for raster_name in raster_list:
-=======
-    srt_90 = main(tile_id, no_l8=True, no_s2=True, srtm5x5=True, overlap=True)
-    srt_90 = srt_90[-1]
-    srtm_ids = list(srt_90["id"])
-    # Clear the srtm folder from tiles remaining from previous runs
-    s2c_docker_srtm_folder = Path("/root/sen2cor/2.9/dem/srtm")
-    clean(s2c_docker_srtm_folder)
-    logger.info("/root/sen2cor/2.9/dem/srtm --> clean (deleted)")
-    # Create (back) the srtm folder
-    s2c_docker_srtm_folder.mkdir(exist_ok=False, parents=True)
-    logger.info("/root/sen2cor/2.9/dem/srtm --> created")
-    # download the zip files
-    bucket = EWOCAuxDataBucket()
-    bucket.download_srtm3s_tiles(srtm_ids, tmp_dir)
-
-    sources = []
-    output_fn = tmp_dir / f'mosaic_{"_".join(srtm_ids)}.tif'
-
-    for srtm_id in srtm_ids:
-        raster_name = tmp_dir / "srtm3s" / (srtm_id + '.tif')
->>>>>>> 661d8b2f
         src = rasterio.open(raster_name)
         sources.append(src)
     merge(sources, dst_path=output_fn, method="max")
@@ -497,7 +457,6 @@
 
     for raster_name in raster_list:
         try:
-<<<<<<< HEAD
             if dem_type == "copdem":
                 raster_name = raster_name + ".tif"
             # raster_name = os.path.basename(raster_name).replace("_COG_", "_")
@@ -505,16 +464,12 @@
                 raster_name = os.path.basename(raster_name)
             os.symlink(output_fn, os.path.join(s2c_docker_dem_folder, raster_name))
             links.append(os.path.join(s2c_docker_dem_folder, raster_name))
-=======
-            (s2c_docker_srtm_folder / (tile + ".tif")).symlink_to(output_fn)
-            links.append(s2c_docker_srtm_folder / (tile + ".tif"))
->>>>>>> 661d8b2f
         except OSError:
             logger.info("Symlink error: probably already exists")
     return dem_tmp_dir, links
 
 
-def unlink(links: List)->None:
+def unlink(links: List) -> None:
     """
     Remove symlinks created
     :param links: List of links
@@ -522,17 +477,12 @@
     """
     for symlink in links:
         try:
-<<<<<<< HEAD
-            os.unlink(symlink)
-=======
             symlink.unlink()
->>>>>>> 661d8b2f
             logger.info(" -- [Ok] Unlinked %s", symlink)
         except FileNotFoundError:
             logger.info("Cannot unlink %s", symlink)
 
 
-<<<<<<< HEAD
 def edit_xml_config_file(dem_type):
     """
     Edit xml config file depending on DEM used
@@ -554,8 +504,9 @@
             raise AttributeError("Attribute dem_type must be srtm or copdem")
     tree.write(s2c_docker_cfg_file, encoding="utf-8", xml_declaration=True)
     logger.info("%s --> edited with DEM infos", s2c_docker_cfg_file)
-=======
-def walk(path: Path)->None:
+
+
+def walk(path: Path) -> None:
     """
     Recursively traverse all files from a directory.
     :param path: Directory path
@@ -567,20 +518,23 @@
         yield cur_path.resolve()
 
 
-def execute_cmd(cmd: str)->None:
+def execute_cmd(cmd: str) -> None:
     """
     Execute the given cmd.
     :param cmd: The command and its parameters to execute
     """
     logger.debug("Launching command: %s", cmd)
     try:
-        subprocess.run(cmd,
-            stdout=subprocess.PIPE,
-            stderr=subprocess.PIPE,
-            shell=True,
-            check=True)
+        subprocess.run(
+            cmd, stdout=subprocess.PIPE, stderr=subprocess.PIPE, shell=True, check=True
+        )
     except subprocess.CalledProcessError as err:
-        logger.error('Following error code %s \
+        logger.error(
+            "Following error code %s \
             occurred while running command %s with following output:\
-            %s / %s', err.returncode, err.cmd, err.stdout, err.stderr)
->>>>>>> 661d8b2f
+            %s / %s",
+            err.returncode,
+            err.cmd,
+            err.stdout,
+            err.stderr,
+        )
