--- conflicted
+++ resolved
@@ -55,17 +55,6 @@
 @click.option("-ds", "--data_source", default="creodias")
 @click.option("-sc", "--only_scl", default=False, is_flag=True)
 @click.option("--no_sen2cor", help="Do not process with Sen2cor", is_flag=True)
-<<<<<<< HEAD
-def run_plan(plan, production_id, data_source, dem_type, only_scl, no_sen2cor):
-    l2a_dir = Path("/work/SEN2TEST/OUT/")
-    if os.path.exists(l2a_dir):
-        clean(l2a_dir)
-        logger.info("Cleared %s", l2a_dir)
-    l2a_dir.mkdir(exist_ok=False, parents=True)
-    with open(plan, encoding="utf-8") as file_plan:
-        plan = json.load(file_plan)
-    tiles = plan["tiles"]
-=======
 def run_plan(
     plan: str,
     production_id: str,
@@ -87,7 +76,6 @@
     with open(plan, encoding="utf-8") as file_plan:
         plan_new = json.load(file_plan)
     tiles = plan_new["tiles"]
->>>>>>> 661d8b2f
     for tile in tiles:
         dem_tmp_dir, dem_syms = custom_s2c_dem(dem_type, tile["tile_id"])
         count = 0
@@ -155,16 +143,12 @@
 @click.option("-dem", "--dem_type", default="srtm", help="DEM that will be used in the process")
 @click.option("-sc", "--only_scl", default=False, is_flag=True)
 @click.option("--no_sen2cor", help="Do not process with Sen2cor", is_flag=True)
-<<<<<<< HEAD
-def run_id(pid, production_id, data_source, dem_type, only_scl=False, no_sen2cor=False):
-=======
 def run_id(
     pid: str,
     production_id: str,
     data_source: str,
     only_scl: bool = False,
     no_sen2cor: bool = False)->None:
->>>>>>> 661d8b2f
     """
     Run Sen2Cor with a product ID
     :param pid: Sentinel-2 product identifier
@@ -237,10 +221,6 @@
     default="0000",
     help="Production ID that will be used to upload to s3 bucket. " "Default: 0000",
 )
-<<<<<<< HEAD
-def run_db(executor, status_filter, production_id, dem_type):
-    l2a_dir = "/work/SEN2TEST/OUT/"
-=======
 def run_db(
     executor,
     status_filter,
@@ -256,7 +236,6 @@
     # Generate temporary folders
     dem_tmp_dir = Path("/work/SEN2TEST/DEM/")
     dem_tmp_dir.mkdir(exist_ok=False, parents=True)
->>>>>>> 661d8b2f
     out_dir_l1c, out_dir_l2a = make_tmp_dirs(l2a_dir)
     # Get Sat product by id using eodag
     db_type = "fsmac"
